"""
SConstruct: The settings.
"""

import sys, os
import numpy as np
from solvcon import __version__

# compiler options.
AddOption('--debug-build', dest='debug_build', action='store_true',
    default=False, help='Make debugging build; '
    'this option will add ".dbg" to build directory')
AddOption('--disable-openmp', dest='openmp',
    action='store_false', default=True, help='Disable OpenMP.')
AddOption('--ctool', dest='ctool', type='string', action='store',
    default='gcc',
    help='SCons C compiler tool, e.g., gcc or intelc; default is "%default".')
AddOption('--optlevel', dest='optlevel', type=str, action='store', default='2',
    help='Optimization level; default is "%default".',)
AddOption('--sm', action='store', default='20', dest='sm',
    help='Compute capability for CUDA; '
    '13=1.3 and 20=2.0 are currently supported; default is "%default".')
# paths.
AddOption('--python-path', dest='pythonpath', type='string', action='store',
    default=os.path.join(sys.prefix, 'include',
        'python%d.%d'%tuple(sys.version_info[:2])),
    help='Python include path; default is %default.')
# generated files.
AddOption('--library-prefix', dest='libprefix', type='string', action='store',
    default='sc_', help='Prefix for compiled libraries; default is "%default".')
AddOption('--library-dir', dest='libdir', type='string', action='store',
    default='lib',
    help='Directory for compiled libraries; default is "%default".')
AddOption('--build-dir', dest='builddir', type='string', action='store',
    default='build', help='Build directory; default is "%default".')
# miscellaneous.
AddOption('--get-scdata', dest='get_scdata',
    action='store_true', default=False, help='Clone/pull example data.')
AddOption('--list-aliases', dest='list_aliases',
    action='store_true', default=False,
    help='List all target aliases and build nothing.')

# solvcon environment.
env = Environment(ENV=os.environ, SCLIBPREFIX=GetOption('libprefix'),
    SCLIBDIR=GetOption('libdir'), SCBUILDDIR=GetOption('builddir'))
# tools.
env.Tool('mingw' if sys.platform.startswith('win') else 'default')
env.Tool(GetOption('ctool'))
env.Tool('cython')
env.Tool('pyext')
env.Tool('solvcon')
env.Tool('sphinx')
env.Tool('scons_epydoc')
# allow using alternative command for CC.
env.Replace(CC=os.environ.get('CC', env['CC']))
# SCOTCH.
env.Append(LIBS=['scotchmetis', 'scotch', 'scotcherr', 'scotcherrexit'])
# Intel C runtime library.
if GetOption('ctool') == 'intelc':
    env.Append(LIBS='irc_s')
# debugging.
if GetOption('debug_build'):
    env['SCBUILDDIR'] += '.dbg'
    env.Append(CFLAGS='-g')
# optimization level.
env.Append(CFLAGS='-O%s'%GetOption('optlevel'))
# SSE4.
if env.HasSse4() and GetOption('ctool') == 'gcc':
    env.Append(CFLAGS='-msse4')
    env.Append(CFLAGS='-mfpmath=sse')
# OpenMP.
if GetOption('openmp'):
    if GetOption('ctool') == 'gcc':
        env.Append(CFLAGS='-fopenmp')
        env.Append(LINKFLAGS='-fopenmp')
    elif GetOption('ctool') == 'intelc':
        env.Append(CFLAGS='-openmp')
        env.Append(LINKFLAGS='-openmp')
# include paths.
env.Append(CPPPATH=['include', 'solvcon'])
for path in [GetOption('pythonpath'), np.get_include()]:
    if path not in env['CPPPATH']:
        env.Append(CPPPATH=[path])
# library paths.
if 'SCROOT' in os.environ:
<<<<<<< HEAD
    env.Append(LIBPATH=[os.path.join(os.environ['SCROOT'], 'lib')])
=======
    env.Append(LIBPATH=[os.environ['SCROOT']+'/lib'])
>>>>>>> bf08fd87
env.Append(LIBPATH=[GetOption('libdir')])
# CUDA.
env.Tool('cuda')
env.Append(NVCCFLAGS='-arch=sm_%s'%GetOption('sm'))
env.Append(NVCCINC=' -I include -I solvcon')

# get example data.
if GetOption('get_scdata'):
    if __version__.endswith('+'):
        env.GetScdata('https://bitbucket.org/solvcon/scdata', 'scdata')
    else:
        raise RuntimeError('released tarball shouldn\'t use this option')

# invoke rules set in SConscript.
targets = {}
Export('targets', 'env')
SConscript(['SConscript'])

# set alias and default targets.
for key in targets:
    Alias(key, targets[key])
Alias('scdocs', [targets['sc'+key] for key in 'epydoc', 'sphinx'])
Alias('sclibs', [targets['sc'+key] for key in
    'main', 'test', 'kp', 'kpcu'])
Default(['sclibs', 'scmods'])

# show target aliases without doing anything else.
if GetOption('list_aliases'):
    for key in sorted(targets.keys()):
        sys.stdout.write('First-level targets: %s\n' % key)
    for key in 'scdocs', 'sclibs':
        sys.stdout.write('Second-level targets: %s\n' % key)
    sys.exit()

# vim: set ff=unix ft=python fenc=utf8 ai et sw=4 ts=4 tw=79:<|MERGE_RESOLUTION|>--- conflicted
+++ resolved
@@ -83,11 +83,7 @@
         env.Append(CPPPATH=[path])
 # library paths.
 if 'SCROOT' in os.environ:
-<<<<<<< HEAD
     env.Append(LIBPATH=[os.path.join(os.environ['SCROOT'], 'lib')])
-=======
-    env.Append(LIBPATH=[os.environ['SCROOT']+'/lib'])
->>>>>>> bf08fd87
 env.Append(LIBPATH=[GetOption('libdir')])
 # CUDA.
 env.Tool('cuda')
